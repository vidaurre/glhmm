# Modules

```{toctree}
:maxdepth: 4

glhmm
io_glhmm
preproc
auxiliary
utils
graphics
<<<<<<< HEAD
predict
=======
prediction
>>>>>>> 03cd309a
```<|MERGE_RESOLUTION|>--- conflicted
+++ resolved
@@ -9,9 +9,5 @@
 auxiliary
 utils
 graphics
-<<<<<<< HEAD
-predict
-=======
 prediction
->>>>>>> 03cd309a
 ```